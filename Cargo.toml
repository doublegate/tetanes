# Disabled for now since it was ICEing
cargo-features = ["codegen-backend"]

[workspace]
resolver = "2"
members = ["tetanes", "tetanes-core"]

[workspace.package]
version = "0.12.2"
edition = "2024"
license = "MIT OR Apache-2.0"
authors = ["Luke Petherbridge <me@lukeworks.tech>"]
readme = "README.md"
repository = "https://github.com/lukexor/tetanes.git"
homepage = "https://lukeworks.tech/tetanes"

[workspace.lints.clippy]
all = { level = "warn", priority = -1 }
missing_const_for_fn = "warn"
print_literal = "warn"

[workspace.lints.rust]
future_incompatible = "warn"
nonstandard_style = "warn"
rust_2018_compatibility = "warn"
rust_2018_idioms = "warn"
rust_2021_compatibility = "warn"
unused = "warn"

# TODO: Use stable version of puffin and puffin_egui when https://github.com/EmbarkStudios/puffin/pull/234 is merged
[patch.crates-io]
puffin = { git = "https://github.com/tedsteen/puffin.git", branch = "upgrade-egui", optional = true }
puffin_egui = { git = "https://github.com/tedsteen/puffin.git", branch = "upgrade-egui", optional = true }

[workspace.dependencies]
<<<<<<< HEAD
anyhow = "1.0.95"
bincode = "1.3"
=======
anyhow = "1.0"
bincode = { version = "1.3", default-features = false }
>>>>>>> 8ff2bd96
cfg-if = "1.0"
clap = { version = "4.5.21", default-features = false, features = [
  "std",
  "help",
  "usage",
  "suggestions",
  "derive",
] }
<<<<<<< HEAD
dirs = "6.0.0"
image = { version = "0.25", default-features = false, features = ["png"] }
puffin = "0.19"
serde = { version = "1.0.215", features = ["derive"] }
tetanes-core = { version = "0.11", path = "tetanes-core" }
thiserror = "2.0.11"
tracing = { version = "0.1.40", default-features = false, features = [
  "std",
  "release_max_level_info",
] }
tracing-subscriber = "0.3.18"
serde_json = "1.0.133"
web-time = "1.1.0"
web-sys = "0.3.72"
bitflags = "2.4.1"
=======
dirs = "6.0"
image = { version = "0.25", default-features = false, features = ["png"] }
puffin = "0.19"
serde = { version = "1.0", features = ["derive"] }
tetanes-core = { version = "0.12", path = "tetanes-core" }
thiserror = "2.0"
tracing = { version = "0.1", default-features = false, features = [
  "std",
  "release_max_level_info",
] }
tracing-subscriber = { version = "0.3", default-features = false, features = [
  "ansi",
  "std",
  "registry",
  "parking_lot",
] }
serde_json = "1.0"
web-time = "1.0"
web-sys = "0.3"
>>>>>>> 8ff2bd96

# Playable framerates in development
[profile.dev]
opt-level = 1
codegen-backend = "cranelift"

# TODO: Would be nice to move lto to `dist` but Trunk doesn't support profiles yet
# See: https://github.com/trunk-rs/trunk/issues/605
#      https://github.com/trunk-rs/trunk/issues/933
[profile.release]
codegen-units = 1
lto = true
# See: https://smallcultfollowing.com/babysteps/blog/2024/05/02/unwind-considered-harmful/
panic = "abort"

[profile.flamegraph]
inherits = "release"
debug = true

[profile.dist]
inherits = "release"
strip = true

[workspace.metadata.wix]
upgrade-guid = "DB76CEB0-15B8-4727-9C3E-55819AB5E7B9"
path-guid = "5731AE63-80DE-4CD7-ADFA-9E79BEDCE08B"
license = false
eula = false<|MERGE_RESOLUTION|>--- conflicted
+++ resolved
@@ -33,13 +33,8 @@
 puffin_egui = { git = "https://github.com/tedsteen/puffin.git", branch = "upgrade-egui", optional = true }
 
 [workspace.dependencies]
-<<<<<<< HEAD
-anyhow = "1.0.95"
-bincode = "1.3"
-=======
 anyhow = "1.0"
 bincode = { version = "1.3", default-features = false }
->>>>>>> 8ff2bd96
 cfg-if = "1.0"
 clap = { version = "4.5.21", default-features = false, features = [
   "std",
@@ -48,13 +43,12 @@
   "suggestions",
   "derive",
 ] }
-<<<<<<< HEAD
 dirs = "6.0.0"
 image = { version = "0.25", default-features = false, features = ["png"] }
 puffin = "0.19"
 serde = { version = "1.0.215", features = ["derive"] }
 tetanes-core = { version = "0.11", path = "tetanes-core" }
-thiserror = "2.0.11"
+thiserror = "2.0.12"
 tracing = { version = "0.1.40", default-features = false, features = [
   "std",
   "release_max_level_info",
@@ -64,27 +58,6 @@
 web-time = "1.1.0"
 web-sys = "0.3.72"
 bitflags = "2.4.1"
-=======
-dirs = "6.0"
-image = { version = "0.25", default-features = false, features = ["png"] }
-puffin = "0.19"
-serde = { version = "1.0", features = ["derive"] }
-tetanes-core = { version = "0.12", path = "tetanes-core" }
-thiserror = "2.0"
-tracing = { version = "0.1", default-features = false, features = [
-  "std",
-  "release_max_level_info",
-] }
-tracing-subscriber = { version = "0.3", default-features = false, features = [
-  "ansi",
-  "std",
-  "registry",
-  "parking_lot",
-] }
-serde_json = "1.0"
-web-time = "1.0"
-web-sys = "0.3"
->>>>>>> 8ff2bd96
 
 # Playable framerates in development
 [profile.dev]
