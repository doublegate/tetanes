--- conflicted
+++ resolved
@@ -52,7 +52,6 @@
     #[cfg(feature = "profiling")]
     puffin::set_scopes_on(true);
 
-<<<<<<< HEAD
     // Avoid unnecessary block expression
     Nes::run(cfg_if! {
         if #[cfg(target_arch = "wasm32")] {
@@ -64,7 +63,4 @@
             opts.load()?
         }
     })
-=======
-    Nes::run(load_config()?)
->>>>>>> 8ff2bd96
 }